// -------------------------------------------------------------
// cuDPP -- CUDA Data Parallel Primitives library
// -------------------------------------------------------------
// $Revision: 5636 $
// $Date: 2009-07-02 13:39:38 +1000 (Thu, 02 Jul 2009) $
// -------------------------------------------------------------
// This source code is distributed under the terms of license.txt in
// the root directory of this source distribution.
// -------------------------------------------------------------

/**
 * @file
 * cudpp.cpp
 *
 * @brief Main library source file.  Implements wrappers for public
 * interface.
 *
 * Main library source file.  Implements wrappers for public
 * interface.  These wrappers call application-level operators.
 * As this grows we may decide to partition into multiple source
 * files.
 */

/**
 * \defgroup publicInterface CUDPP Public Interface
 * The CUDA public interface comprises the functions, structs, and enums
 * defined in cudpp.h.  Public interface functions call functions in the
 * \link cudpp_app Application-Level\endlink interface. The public
 * interface functions include Plan Interface functions and Algorithm
 * Interface functions.  Plan Interface functions are used for creating
 * CUDPP Plan objects that contain configuration details, intermediate
 * storage space, and in the case of cudppSparseMatrix(), data.  The
 * Algorithm Interface is the set of functions that do the real work
 * of CUDPP, such as cudppScan() and cudppSparseMatrixVectorMultiply().
 *
 * @{
 */

/** @name Algorithm Interface
 * @{
 */

#include "cudpp.h"
#include "cudpp_manager.h"
#include "cudpp_scan.h"
#include "cudpp_segscan.h"
#include "cudpp_compact.h"
#include "cudpp_spmvmult.h"
#include "cudpp_mergesort.h"
#include "cudpp_radixsort.h"
#include "cudpp_rand.h"
#include "cudpp_reduce.h"
#include "cudpp_stringsort.h"
#include "cudpp_tridiagonal.h"
#include "cudpp_compress.h"
#include "cudpp_sa.h"
#include "cudpp_listrank.h"
#include <stdio.h>

/**
 * @brief Performs a scan operation of numElements on its input in
 * GPU memory (d_in) and places the output in GPU memory
 * (d_out), with the scan parameters specified in the plan pointed to by
 * planHandle.

 * The input to a scan operation is an input array, a binary associative
 * operator (like + or max), and an identity element for that operator
 * (+'s identity is 0). The output of scan is the same size as its input.
 * Informally, the output at each element is the result of operator
 * applied to each input that comes before it. For instance, the
 * output of sum-scan at each element is the sum of all the input
 * elements before that input.
 *
 * More formally, for associative operator
 * @htmlonly&oplus;@endhtmlonly@latexonly$\oplus$@endlatexonly,
 * <var>out<sub>i</sub></var> = <var>in<sub>0</sub></var>
 * @htmlonly&oplus;@endhtmlonly@latexonly$\oplus$@endlatexonly
 * <var>in<sub>1</sub></var>
 * @htmlonly&oplus;@endhtmlonly@latexonly$\oplus$@endlatexonly ...
 * @htmlonly&oplus;@endhtmlonly@latexonly$\oplus$@endlatexonly
 * <var>in<sub>i-1</sub></var>.
 *
 * CUDPP supports "exclusive" and "inclusive" scans. For the ADD operator,
 * an exclusive scan computes the sum of all input elements before the
 * current element, while an inclusive scan computes the sum of all input
 * elements up to and including the current element.
 *
 * Before calling scan, create an internal plan using cudppPlan().
 *
 * After you are finished with the scan plan, clean up with cudppDestroyPlan().
 *
 * @param[in] planHandle Handle to plan for this scan
 * @param[out] d_out output of scan, in GPU memory
 * @param[in] d_in input to scan, in GPU memory
 * @param[in] numElements number of elements to scan
 * @returns CUDPPResult indicating success or error condition
 *
 * @see cudppPlan, cudppDestroyPlan
 */
CUDPP_DLL
CUDPPResult cudppScan(const CUDPPHandle planHandle,
                      void              *d_out,
                      const void        *d_in,
                      size_t            numElements)
{
    CUDPPScanPlan *plan =
        (CUDPPScanPlan*)getPlanPtrFromHandle<CUDPPScanPlan>(planHandle);

    if (plan != NULL)
    {
        if (plan->m_config.algorithm != CUDPP_SCAN)
            return CUDPP_ERROR_INVALID_PLAN;

        cudppScanDispatch(d_out, d_in, numElements, 1, plan);
        return CUDPP_SUCCESS;
    }
    else
        return CUDPP_ERROR_INVALID_HANDLE;
}

/**
 * @brief Performs a segmented scan operation of numElements on its input in
 * GPU memory (d_idata) and places the output in GPU memory
 * (d_out), with the scan parameters specified in the plan pointed to by
 * planHandle.

 * The input to a segmented scan operation is an input array of data,
 * an input array of flags which demarcate segments, a binary associative
 * operator (like + or max), and an identity element for that operator
 * (+'s identity is 0). The array of flags is the same length as the input
 * with 1 marking the the first element of a segment and 0 otherwise. The
 * output of segmented scan is the same size as its input. Informally, the
 * output at each element is the result of operator applied to each input
 * that comes before it in that segment. For instance, the output of
 * segmented sum-scan at each element is the sum of all the input elements
 * before that input in that segment.
 *
 * More formally, for associative operator
 * @htmlonly&oplus;@endhtmlonly@latexonly$\oplus$@endlatexonly,
 * <var>out<sub>i</sub></var> = <var>in<sub>k</sub></var>
 * @htmlonly&oplus;@endhtmlonly@latexonly$\oplus$@endlatexonly
 * <var>in<sub>k+1</sub></var>
 * @htmlonly&oplus;@endhtmlonly@latexonly$\oplus$@endlatexonly ...
 * @htmlonly&oplus;@endhtmlonly@latexonly$\oplus$@endlatexonly
 * <var>in<sub>i-1</sub></var>.
 * <i>k</i> is the index of the first element of the segment in which <i>i</i> lies
 *
 * We support both "exclusive" and "inclusive" variants. For a segmented sum-scan,
 * the exclusive variant computes the sum of all input elements before the
 * current element in that segment, while the inclusive variant computes the
 * sum of all input elements up to and including the current element, in
 * that segment.
 *
 * Before calling segmented scan, create an internal plan using cudppPlan().
 *
 * After you are finished with the scan plan, clean up with cudppDestroyPlan().
 * @param[in] planHandle Handle to plan for this scan
 * @param[out] d_out output of segmented scan, in GPU memory
 * @param[in] d_idata input data to segmented scan, in GPU memory
 * @param[in] d_iflags input flags to segmented scan, in GPU memory
 * @param[in] numElements number of elements to perform segmented scan on
 * @returns CUDPPResult indicating success or error condition
 *
 * @see cudppPlan, cudppDestroyPlan
 */
CUDPP_DLL
CUDPPResult cudppSegmentedScan(const CUDPPHandle  planHandle,
                               void               *d_out,
                               const void         *d_idata,
                               const unsigned int *d_iflags,
                               size_t             numElements)
{
    CUDPPSegmentedScanPlan *plan =
        (CUDPPSegmentedScanPlan*)getPlanPtrFromHandle<CUDPPSegmentedScanPlan>(planHandle);

    if (plan != NULL)
    {
        if (plan->m_config.algorithm != CUDPP_SEGMENTED_SCAN)
            return CUDPP_ERROR_INVALID_PLAN;

        cudppSegmentedScanDispatch(d_out, d_idata, d_iflags, numElements, plan);
        return CUDPP_SUCCESS;
    }
    else
        return CUDPP_ERROR_INVALID_HANDLE;
}

/**
 * @brief Performs numRows parallel scan operations of numElements
 * each on its input (d_in) and places the output in d_out,
 * with the scan parameters set by config. Exactly like cudppScan
 * except that it runs on multiple rows in parallel.
 *
 * Note that to achieve good performance with cudppMultiScan one should
 * allocate the device arrays passed to it so that all rows are aligned
 * to the correct boundaries for the architecture the app is running on.
 * The easy way to do this is to use cudaMallocPitch() to allocate a
 * 2D array on the device.  Use the \a rowPitch parameter to cudppPlan()
 * to specify this pitch. The easiest way is to pass the device pitch
 * returned by cudaMallocPitch to cudppPlan() via \a rowPitch.
 *
 * @param[in] planHandle handle to CUDPPScanPlan
 * @param[out] d_out output of scan, in GPU memory
 * @param[in] d_in input to scan, in GPU memory
 * @param[in] numElements number of elements (per row) to scan
 * @param[in] numRows number of rows to scan in parallel
 * @returns CUDPPResult indicating success or error condition
 *
 * @see cudppScan, cudppPlan
 */
CUDPP_DLL
CUDPPResult cudppMultiScan(const CUDPPHandle planHandle,
                           void              *d_out,
                           const void        *d_in,
                           size_t            numElements,
                           size_t            numRows)
{
    CUDPPScanPlan *plan =
        (CUDPPScanPlan*)getPlanPtrFromHandle<CUDPPScanPlan>(planHandle);
    if (plan != NULL)
    {
        if (plan->m_config.algorithm != CUDPP_SCAN)
            return CUDPP_ERROR_INVALID_PLAN;

        cudppScanDispatch(d_out, d_in, numElements, numRows, plan);
        return CUDPP_SUCCESS;
    }
    else
        return CUDPP_ERROR_INVALID_HANDLE;
}


/**
 * @brief Given an array \a d_in and an array of 1/0 flags in \a
 * deviceValid, returns a compacted array in \a d_out of corresponding
 * only the "valid" values from \a d_in.
 *
 * Takes as input an array of elements in GPU memory
 * (\a d_in) and an equal-sized unsigned int array in GPU memory
 * (\a deviceValid) that indicate which of those input elements are
 * valid. The output is a packed array, in GPU memory, of only those
 * elements marked as valid.
 *
 * Internally, uses cudppScan.
 *
 * Example:
 * \code
 * d_in    = [ a b c d e f ]
 * deviceValid = [ 1 0 1 1 0 1 ]
 * d_out   = [ a c d f ]
 * \endcode
 *
 * @todo [MJH] We need to evaluate whether cudppCompact should be a core member
 * of the public interface.  It's not clear to me that what the user always
 * wants is a final compacted array.  Often one just wants the array of indices
 * to which each input element should go in the output. The split() routine used
 * in radix sort might make more sense to expose.
 *
 * @param[in] planHandle handle to CUDPPCompactPlan
 * @param[out] d_out compacted output
 * @param[out] d_numValidElements set during cudppCompact; is set with the
 * number of elements valid flags in the d_isValid input array
 * @param[in] d_in input to compact
 * @param[in] d_isValid which elements in d_in are valid
 * @param[in] numElements number of elements in d_in
 * @returns CUDPPResult indicating success or error condition
 */
CUDPP_DLL
CUDPPResult cudppCompact(const CUDPPHandle  planHandle,
                         void               *d_out,
                         size_t             *d_numValidElements,
                         const void         *d_in,
                         const unsigned int *d_isValid,
                         size_t             numElements)
{
    CUDPPCompactPlan *plan =
        (CUDPPCompactPlan*)getPlanPtrFromHandle<CUDPPCompactPlan>(planHandle);

    if (plan != NULL)
    {
        if (plan->m_config.algorithm != CUDPP_COMPACT)
            return CUDPP_ERROR_INVALID_PLAN;

        cudppCompactDispatch(d_out, d_numValidElements, d_in, d_isValid,
            numElements, plan);
        return CUDPP_SUCCESS;
    }
    else
        return CUDPP_ERROR_INVALID_HANDLE;
}

/**
 * @brief Reduces an array to a single element using a binary associative operator
 *
 * For example, if the operator is CUDPP_ADD, then:
 * \code
 * d_in    = [ 3 2 0 1 -4 5 0 -1 ]
 * d_out   = [ 6 ]
 * \endcode
 *
 * If the operator is CUDPP_MIN, then:
 * \code
 * d_in    = [ 3 2 0 1 -4 5 0 -1 ]
 * d_out   = [ -4 ]
 * \endcode
 *
 * Limits:
 * \a numElements must be at least 1, and is currently limited only by the addressable memory
 * in CUDA (and the output accuracy is limited by numerical precision).
 *
 * @param[in] planHandle handle to CUDPPReducePlan
 * @param[out] d_out Output of reduce (a single element) in GPU memory.
 *                   Must be a pointer to an array of at least a single element.
 * @param[in] d_in Input array to reduce in GPU memory.
 *                 Must be a pointer to an array of at least \a numElements elements.
 * @param[in] numElements the number of elements to reduce.
 * @returns CUDPPResult indicating success or error condition
 *
 * @see cudppPlan
 */
CUDPP_DLL
CUDPPResult cudppReduce(const CUDPPHandle planHandle,
                        void              *d_out,
                        const void        *d_in,
                        size_t            numElements)
{
    CUDPPReducePlan *plan =
        (CUDPPReducePlan*)getPlanPtrFromHandle<CUDPPReducePlan>(planHandle);

    if (plan != NULL)
    {
        if (plan->m_config.algorithm != CUDPP_REDUCE)
            return CUDPP_ERROR_INVALID_PLAN;

        cudppReduceDispatch(d_out, d_in, numElements, plan);
        return CUDPP_SUCCESS;
    }
    else
        return CUDPP_ERROR_INVALID_HANDLE;
}

/**
 * @brief Sorts key-value pairs or keys only
 *
 * Takes as input an array of keys in GPU memory
 * (d_keys) and an optional array of corresponding values,
 * and outputs sorted arrays of keys and (optionally) values in place.
 * Radix sort or Merge sort is selected through the configuration (.algorithm)
 * Key-value and key-only sort is selected through the configuration of
 * the plan, using the options CUDPP_OPTION_KEYS_ONLY and
 * CUDPP_OPTION_KEY_VALUE_PAIRS.
 *
 * Supported key types are CUDPP_FLOAT and CUDPP_UINT.  Values can be
 * any 32-bit type (internally, values are treated only as a payload
 * and cast to unsigned int).
 *
 * @todo Determine if we need to provide an "out of place" sort interface.
 *
 * @param[in] planHandle handle to CUDPPSortPlan
 * @param[out] d_keys keys by which key-value pairs will be sorted
 * @param[in] d_values values to be sorted
 * @param[in] numElements number of elements in d_keys and d_values
 * @returns CUDPPResult indicating success or error condition
 *
 * @see cudppPlan, CUDPPConfiguration, CUDPPAlgorithm
 */
CUDPP_DLL
CUDPPResult cudppRadixSort(const CUDPPHandle planHandle,
                      void              *d_keys,
                      void              *d_values,
                      size_t            numElements)
{



    CUDPPRadixSortPlan *plan =
        (CUDPPRadixSortPlan*)getPlanPtrFromHandle<CUDPPRadixSortPlan>(planHandle);

    if (plan != NULL)
    {
        if (plan->m_config.algorithm != CUDPP_SORT_RADIX)
            return CUDPP_ERROR_INVALID_PLAN;

	if(plan->m_config.algorithm == CUDPP_SORT_RADIX)
            cudppRadixSortDispatch(d_keys, d_values, numElements, plan);

        return CUDPP_SUCCESS;
    }
    else
        return CUDPP_ERROR_INVALID_HANDLE;
}
/**
 * @brief Sorts key-value pairs or keys only
 *
 * Takes as input an array of keys in GPU memory
 * (d_keys) and an optional array of corresponding values,
 * and outputs sorted arrays of keys and (optionally) values in place.
 * Radix sort or Merge sort is selected through the configuration (.algorithm)
 * Key-value and key-only sort is selected through the configuration of
 * the plan, using the options CUDPP_OPTION_KEYS_ONLY and
 * CUDPP_OPTION_KEY_VALUE_PAIRS.
 *
 * Supported key types are CUDPP_FLOAT and CUDPP_UINT.  Values can be
 * any 32-bit type (internally, values are treated only as a payload
 * and cast to unsigned int).
 *
 * @todo Determine if we need to provide an "out of place" sort interface.
 *
 * @param[in] planHandle handle to CUDPPSortPlan
 * @param[out] d_keys keys by which key-value pairs will be sorted
 * @param[in] d_values values to be sorted
 * @param[in] numElements number of elements in d_keys and d_values
 * @returns CUDPPResult indicating success or error condition
 *
 * @see cudppPlan, CUDPPConfiguration, CUDPPAlgorithm
 */
CUDPP_DLL
CUDPPResult cudppMergeSort(const CUDPPHandle planHandle,
                      void              *d_keys,
                      void              *d_values,
                      size_t            numElements)
{
    CUDPPMergeSortPlan *plan =
        (CUDPPMergeSortPlan*)getPlanPtrFromHandle<CUDPPMergeSortPlan>(planHandle);

    if (plan != NULL)
    {
        if (plan->m_config.algorithm != CUDPP_SORT_MERGE)
            return CUDPP_ERROR_INVALID_PLAN;
		cudppMergeSortDispatch(d_keys, d_values, numElements, plan);
	    return CUDPP_SUCCESS;
    }
    else
        return CUDPP_ERROR_INVALID_HANDLE;
}
/**
 * @brief Sorts strings. Keys are the first four characters of the string,
 * and values are the addresses where the strings reside in memory (stringVals)
 *
 * Takes as input an array of strings (broken up as first four chars (key),
 * addresses (values), and the strings themselves (stringVals) aligned by 4 character
 * and packed into a uint)
 *
 *
 * @todo Determine if we need to provide an "out of place" sort interface.
 *
 * @param[in] planHandle handle to CUDPPSortPlan
 * @param[in,out] d_keys keys (first four chars of string to be sorted)
 * @param[in,out] d_values addresses where the strings reside
 * @param[in] stringVals Packed String input, series of characters each terminated by a null
 * @param[in] numElements number of elements in d_keys and d_values
 * @param[in] stringArrayLength Length in uint of the size of stromgVals
 * @returns CUDPPResult indicating success or error condition
 *
 * @see cudppPlan, CUDPPConfiguration, CUDPPAlgorithm
 */
CUDPP_DLL
CUDPPResult cudppStringSortAligned(const CUDPPHandle planHandle,
                      unsigned int              *d_keys,
                      unsigned int              *d_values,
                      unsigned int              *stringVals,
                      size_t            numElements,
                      size_t            stringArrayLength)
{
    CUDPPStringSortPlan *plan =
        (CUDPPStringSortPlan*)getPlanPtrFromHandle<CUDPPStringSortPlan>(planHandle);

    if (plan != NULL)
    {
        if (plan->m_config.algorithm != CUDPP_SORT_STRING)
            return CUDPP_ERROR_INVALID_PLAN;
		cudppStringSortDispatch(d_keys, d_values, stringVals, numElements, stringArrayLength, 0, plan);
	    return CUDPP_SUCCESS;
    }
    else
        return CUDPP_ERROR_INVALID_HANDLE;
}

/**
 * @brief Sorts strings. Keys are the first four characters of the string,
 * and values are the addresses where the strings reside in memory (stringVals)
 *
 * Takes as input an array of strings arranged as a char* array with NULL terminating
 * characters. This function will reformat this info into keys (first four chars)
 * values(pointers to string array addresses) and aligned string value array.
 *
 *
 *
 * @param[in] planHandle handle to CUDPPSortPlan
 * @param[in] stringVals Original string input, no need for alignment or offsets.
 * @param[in] d_address Pointers (in order) to each strings starting location in the stringVals array
 * @param[in] termC Termination character used to separate strings
 * @param[in] numElements number of strings
 * @param[in] stringArrayLength Length in uint of the size of all strings
 * @returns CUDPPResult indicating success or error condition
 *
 * @see cudppPlan, CUDPPConfiguration, CUDPPAlgorithm
 */
CUDPP_DLL
CUDPPResult cudppStringSort(const CUDPPHandle planHandle,
                      unsigned char     *d_stringVals,
					  unsigned int      *d_address,
					  unsigned char     termC,
                      size_t            numElements,
                      size_t            stringArrayLength)
{
    CUDPPStringSortPlan *plan =
        (CUDPPStringSortPlan*)getPlanPtrFromHandle<CUDPPStringSortPlan>(planHandle);


    if (plan != NULL)
    {
        if (plan->m_config.algorithm != CUDPP_SORT_STRING)
            return CUDPP_ERROR_INVALID_PLAN;




		unsigned int* packedStringVals;
		unsigned int *packedStringLength = (unsigned int*)malloc(sizeof(unsigned int));;

		calculateAlignedOffsets(d_address, plan->m_numSpaces, d_stringVals, termC, numElements, stringArrayLength);
		cudppScanDispatch(plan->m_spaceScan, plan->m_numSpaces, numElements+1, 1, plan->m_scanPlan);
		dotAdd(d_address, plan->m_spaceScan, plan->m_packedAddress, numElements+1, stringArrayLength);

		cudaMemcpy(packedStringLength, (plan->m_packedAddress)+numElements, sizeof(unsigned int), cudaMemcpyDeviceToHost);
		cudaMemcpy(plan->m_packedAddressRef, plan->m_packedAddress, sizeof(unsigned int)*numElements, cudaMemcpyDeviceToDevice);
		cudaMemcpy(plan->m_addressRef, d_address, sizeof(unsigned int)*numElements, cudaMemcpyDeviceToDevice);




		//system("PAUSE");
		cudaMalloc((void**)&packedStringVals, sizeof(unsigned int)*packedStringLength[0]);

		packStrings(packedStringVals, d_stringVals, plan->m_keys, plan->m_packedAddress, d_address, numElements, stringArrayLength, termC);


		cudppStringSortDispatch(plan->m_keys, plan->m_packedAddress, packedStringVals, numElements, packedStringLength[0], termC, plan);
		unpackStrings(plan->m_packedAddress, plan->m_packedAddressRef, d_address, plan->m_addressRef, numElements);


		free(packedStringLength);
		cudaFree(packedStringVals);
	    return CUDPP_SUCCESS;
    }
    else
        return CUDPP_ERROR_INVALID_HANDLE;
}

/** @brief Perform matrix-vector multiply y = A*x for arbitrary sparse matrix A and vector x
  *
  * Given a matrix object handle (which has been initialized using cudppSparseMatrix()),
  * This function multiplies the input vector \a d_x by the matrix referred to by
  * \a sparseMatrixHandle, returning the result in \a d_y.
  *
  * @param sparseMatrixHandle Handle to a sparse matrix object created with cudppSparseMatrix()
  * @param d_y The output vector, y
  * @param d_x The input vector, x
  * @returns CUDPPResult indicating success or error condition
  *
  * @see cudppSparseMatrix, cudppDestroySparseMatrix
  */
CUDPP_DLL
CUDPPResult cudppSparseMatrixVectorMultiply(const CUDPPHandle  sparseMatrixHandle,
                                            void               *d_y,
                                            const void         *d_x)
{
    CUDPPSparseMatrixVectorMultiplyPlan *plan =
        (CUDPPSparseMatrixVectorMultiplyPlan*)
        getPlanPtrFromHandle<CUDPPSparseMatrixVectorMultiplyPlan>(sparseMatrixHandle);

    if (plan != NULL)
    {
        if (plan->m_config.algorithm != CUDPP_SPMVMULT)
            return CUDPP_ERROR_INVALID_PLAN;

        cudppSparseMatrixVectorMultiplyDispatch(d_y, d_x, plan);
        return CUDPP_SUCCESS;
    }
    else
        return CUDPP_ERROR_INVALID_HANDLE;
}

/**
 * @brief Rand puts \a numElements random 32-bit elements into \a d_out
 *

 * Outputs \a numElements random values to \a d_out. \a d_out must be of
 * type unsigned int, allocated in device memory.
 *
 * The algorithm used for the random number generation is stored in \a planHandle.
 * Depending on the specification of the pseudo random number generator(PRNG),
 * the generator may have one or more seeds.  To set the seed, use cudppRandSeed().
 *
 * @todo Currently only MD5 PRNG is supported.  We may provide more rand routines in
 * the future.
 *
 * @param[in] planHandle Handle to plan for rand
 * @param[in] numElements number of elements in d_out.
 * @param[out] d_out output of rand, in GPU memory.  Should be an array of unsigned integers.
 * @returns CUDPPResult indicating success or error condition
 *
 * @see cudppPlan, CUDPPConfiguration, CUDPPAlgorithm
 */
CUDPP_DLL
CUDPPResult cudppRand(const CUDPPHandle planHandle,
                      void *            d_out,
                      size_t            numElements)
{
    CUDPPRandPlan * plan =
        (CUDPPRandPlan *) getPlanPtrFromHandle<CUDPPRandPlan>(planHandle);

    if(plan != NULL)
    {
        if (plan->m_config.algorithm != CUDPP_RAND_MD5)
            return CUDPP_ERROR_INVALID_PLAN;

        //dispatch the rand algorithm here
        cudppRandDispatch(d_out, numElements, plan);
        return CUDPP_SUCCESS;
    }
    else
        return CUDPP_ERROR_INVALID_HANDLE;
}


/**@brief Sets the seed used for rand
 *
 * The seed is crucial to any random number generator as it allows a
 * sequence of random numbers to be replicated.  Since there may be
 * multiple different rand algorithms in CUDPP, cudppRandSeed
 * uses \a planHandle to determine which seed to set.  Each rand
 * algorithm has its own  unique set of seeds depending on what
 * the algorithm needs.
 *
 * @param[in] planHandle the handle to the plan which specifies which rand seed to set
 * @param[in] seed the value which the internal cudpp seed will be set to
 * @returns CUDPPResult indicating success or error condition
 */
CUDPP_DLL
CUDPPResult cudppRandSeed(const CUDPPHandle planHandle,
                          unsigned int      seed)
{
    CUDPPRandPlan * plan =
        (CUDPPRandPlan *) getPlanPtrFromHandle<CUDPPRandPlan>(planHandle);

    if (plan != NULL)
    {
        if (plan->m_config.algorithm != CUDPP_RAND_MD5)
            return CUDPP_ERROR_INVALID_PLAN;
        plan->m_seed = seed;
    }
    else
        return CUDPP_ERROR_INVALID_HANDLE;

    return CUDPP_SUCCESS;
}//end cudppRandSeed

/**
 * @brief Solves tridiagonal linear systems
 *
 * The solver uses a hybrid CR-PCR algorithm described in our papers "Fast
 * Fast Tridiagonal Solvers on the GPU" and "A Hybrid Method for Solving
 * Tridiagonal Systems on the GPU". (See the \ref references bibliography).
 * Please refer to the papers for a complete description of the basic CR
 * (Cyclic Reduction) and PCR (Parallel Cyclic Reduction) algorithms and their
 * hybrid variants.
 *
 * - Both float and double data types are supported.
 * - Both power-of-two and non-power-of-two system sizes are supported.
 * - The maximum system size could be limited by the maximum number of threads
 * of a CUDA block, the number of registers per multiprocessor, and the
 * amount of shared memory available. For example, on the GTX 280 GPU, the
 * maximum system size is 512 for the float datatype, and 256 for the double
 * datatype, which is limited by the size of shared memory in this case.
 * - The maximum number of systems is 65535, that is the maximum number of
 * one-dimensional blocks that could be launched in a kernel call. Users could
 * launch the kernel multiple times to solve more systems if required.
 *
 * @param[out] d_x Solution vector
 * @param[in] planHandle Handle to plan for tridiagonal solver
 * @param[in] d_a Lower diagonal
 * @param[in] d_b Main diagonal
 * @param[in] d_c Upper diagonal
 * @param[in] d_d Right hand side
 * @param[in] systemSize The size of the linear system
 * @param[in] numSystems The number of systems to be solved
 * @returns CUDPPResult indicating success or error condition
 *
 * @see cudppPlan, CUDPPConfiguration, CUDPPAlgorithm
 */
CUDPP_DLL
CUDPPResult cudppTridiagonal(CUDPPHandle planHandle,
                             void *d_a,
                             void *d_b,
                             void *d_c,
                             void *d_d,
                             void *d_x,
                             int systemSize,
                             int numSystems)
{
    CUDPPTridiagonalPlan * plan =
        (CUDPPTridiagonalPlan *) getPlanPtrFromHandle<CUDPPTridiagonalPlan>(planHandle);

    if(plan != NULL)
    {
        //dispatch the tridiagonal solver here
        return cudppTridiagonalDispatch(d_a, d_b, d_c, d_d, d_x,
                                        systemSize, numSystems, plan);
    }
    else
        return CUDPP_ERROR_INVALID_HANDLE;
}

/**
 * @brief Compresses data stream
 *
 * Performs compression using a three stage pipeline consisting of the Burrows-Wheeler
 * transform, the move-to-front transform, and Huffman encoding.
 * The compression algorithms are described in our paper "Parallel Lossless
 * Data Compression on the GPU". (See the \ref references bibliography).
 *
 * - Only unsigned char type is supported.
 * - Currently, the input stream (d_uncompressed) must be a buffer of 1,048,576 (uchar) elements (~1MB).
 * - The BWT Index (d_bwtIndex) is an integer number (int). This is used during the reverse-BWT stage.
 * - The Histogram size pointer (d_histSize) can be ignored and can be passed a null pointer.
 * - The Histrogram (d_hist) is a 256-entry (unsigned int) buffer. The histogram is used to
 * construct the Huffman tree during decoding.
 * - The Encoded offset table (d_encodeOffset) is a 256-entry (unsigned int) buffer. Since the input
 * stream is compressed in blocks of 4096 characters, the offset table gives the starting offset of
 * where each block starts in the compressed data (d_compressedSize). The very first uint at each starting offset
 * gives the size (in words) of that corresponding compressed block. This allows us to decompress each 4096
 * character-block in parallel.
 * - The size of compressed data (d_compressedSize) is a uint and gives the final size (in words)
 * of the compressed data.
 * - The compress data stream (d_compressed) is a uint buffer. The user should allocate enough
 * memory for worst-case (no compression occurs).
 * - \a numElements is a uint and must be set to 1048576.
 *
 * @param[out] d_bwtIndex BWT Index (int)
 * @param[out] d_histSize Histogram size (ignored, null ptr)
 * @param[out] d_hist Histogram (256-entry, uint)
 * @param[out] d_encodeOffset Encoded offset table (256-entry, uint)
 * @param[out] d_compressedSize Size of compressed data (uint)
 * @param[out] d_compressed Compressed data
 * @param[in] planHandle Handle to plan for compressor
 * @param[in] d_uncompressed Uncompressed data
 * @param[in] numElements Number of elements to compress
 * @returns CUDPPResult indicating success or error condition
 *
 * @see cudppPlan, CUDPPConfiguration, CUDPPAlgorithm
 */
CUDPP_DLL
CUDPPResult cudppCompress(CUDPPHandle planHandle,
                          unsigned char *d_uncompressed,
                          int *d_bwtIndex,
                          unsigned int *d_histSize,
                          unsigned int *d_hist,
                          unsigned int *d_encodeOffset,
                          unsigned int *d_compressedSize,
                          unsigned int *d_compressed,
                          size_t numElements)
{
    // first check: is this device >= 2.0? if not, return error

    int dev;
    cudaGetDevice(&dev);

    cudaDeviceProp devProps;
    cudaGetDeviceProperties(&devProps, dev);

    if((int)devProps.major < 2) {
        // Only supported on devices with compute
        // capability 2.0 or greater
        return CUDPP_ERROR_ILLEGAL_CONFIGURATION;
    }

    CUDPPCompressPlan * plan =
        (CUDPPCompressPlan *) getPlanPtrFromHandle<CUDPPCompressPlan>(planHandle);

    if(plan != NULL)
    {
        if (plan->m_config.algorithm != CUDPP_COMPRESS)
            return CUDPP_ERROR_INVALID_PLAN;
        if (plan->m_config.datatype != CUDPP_UCHAR)
            return CUDPP_ERROR_ILLEGAL_CONFIGURATION;
        if (numElements != 1048576)
            return CUDPP_ERROR_ILLEGAL_CONFIGURATION;

        cudppCompressDispatch(d_uncompressed, d_bwtIndex, d_histSize, d_hist, d_encodeOffset,
            d_compressedSize, d_compressed, numElements, plan);
        return CUDPP_SUCCESS;
    }
    else
        return CUDPP_ERROR_INVALID_HANDLE;
}

/**
 * @brief Performs the Burrows-Wheeler Transform
 *
 * Performs a parallel Burrows-Wheeler transform on 1,048,576 elements.
 * The BWT leverages a string-sort algorithm based on merge-sort.
 *
 * - Currently, the BWT can only be performed on 1,048,576 (uchar) elements.
 * - The transformed string is written to \a d_x.
 * - The BWT index (used during the reverse-BWT) is recorded as an int
 * in \a d_index.
 *
 * @param[in] planHandle Handle to plan for BWT
 * @param[out] d_in BWT Index
 * @param[out] d_out Output data
 * @param[in] d_index Input data
 * @param[in] numElements Number of elements
 * @returns CUDPPResult indicating success or error condition
 *
 * @see cudppPlan, CUDPPConfiguration, CUDPPAlgorithm
 */
CUDPP_DLL
CUDPPResult cudppBurrowsWheelerTransform(CUDPPHandle planHandle,
                                         unsigned char *d_in,
                                         unsigned char *d_out,
                                         int *d_index,
                                         size_t numElements)
{
    // first check: is this device >= 2.0? if not, return error
    int dev;
    cudaGetDevice(&dev);
    cudaDeviceProp devProps;
    cudaGetDeviceProperties(&devProps, dev);

    if((int)devProps.major < 2) {
        // Only supported on devices with compute
        // capability 2.0 or greater
        return CUDPP_ERROR_ILLEGAL_CONFIGURATION;
    }

    CUDPPBwtPlan * plan =
        (CUDPPBwtPlan *) getPlanPtrFromHandle<CUDPPBwtPlan>(planHandle);

    if(plan != NULL)
    {
        if (plan->m_config.algorithm != CUDPP_BWT)
            return CUDPP_ERROR_INVALID_PLAN;
        if (plan->m_config.datatype != CUDPP_UCHAR)
            return CUDPP_ERROR_ILLEGAL_CONFIGURATION;
        if (numElements != 1048576)
            return CUDPP_ERROR_ILLEGAL_CONFIGURATION;

        cudppBwtDispatch(d_in, d_out, d_index, numElements, plan);
        return CUDPP_SUCCESS;
    }
    else
        return CUDPP_ERROR_INVALID_HANDLE;
}

/**
 * @brief Performs the Move-to-Front Transform
 *
 * Performs a parallel move-to-front transform on 1,048,576 elements.
 * The MTF uses a scan-based algorithm to parallelize the computation.
 * The MTF uses a scan-based algorithm described in our paper "Parallel
 * Lossless Data Compression on the GPU". (See the \ref references bibliography).
 *
 * - Currently, the MTF can only be performed on 1,048,576 (uchar) elements.
 * - The transformed string is written to \a d_mtfOut.
 *
 * @param[in] planHandle Handle to plan for MTF
 * @param[out] d_out Output data
 * @param[in] d_in Input data
 * @param[in] numElements Number of elements
 * @returns CUDPPResult indicating success or error condition
 *
 * @see cudppPlan, CUDPPConfiguration, CUDPPAlgorithm
 */
CUDPP_DLL
CUDPPResult cudppMoveToFrontTransform(CUDPPHandle planHandle,
                                      unsigned char *d_in,
                                      unsigned char *d_out,
                                      size_t numElements)
{
    // first check: is this device >= 2.0? if not, return error
    int dev;
    cudaGetDevice(&dev);

    cudaDeviceProp devProps;
    cudaGetDeviceProperties(&devProps, dev);

    if((int)devProps.major < 2) {
        // Only supported on devices with compute
        // capability 2.0 or greater
        return CUDPP_ERROR_ILLEGAL_CONFIGURATION;
    }

    CUDPPMtfPlan * plan =
        (CUDPPMtfPlan *) getPlanPtrFromHandle<CUDPPMtfPlan>(planHandle);

    if(plan != NULL)
    {
        if (plan->m_config.algorithm != CUDPP_MTF)
            return CUDPP_ERROR_INVALID_PLAN;
        if (plan->m_config.datatype != CUDPP_UCHAR)
            return CUDPP_ERROR_ILLEGAL_CONFIGURATION;

        cudppMtfDispatch(d_in, d_out, numElements, plan);
        return CUDPP_SUCCESS;
    }
    else
        return CUDPP_ERROR_INVALID_HANDLE;
}

/**
 * @brief Performs list ranking of linked list node values
 *
 * Performs parallel list ranking on values of a linked-list
 * using a pointer-jumping algorithm.
 *
 * Takes as input an array of values in GPU memory
 * (\a d_unranked_values) and an equal-sized int array in GPU memory
 * (\a d_next_indices) that represents the next indices of the linked
 * list. The index of the head node (\a head) is given as an
 * unsigned int. The output (\a d_ranked_values) is an equal-sized array,
 * in GPU memory, that has the values ranked in-order.
 *
 * Example:
 * \code
 * d_a     = [  f a c d b e  ]
 * d_b     = [ -1 4 3 5 2 0  ]
 * head    = 1
 * d_x     = [ a b c d e f ]
 * \endcode
 *
 *
 * @param[in] planHandle Handle to plan for list ranking
 * @param[out] d_ranked_values Output ranked values
 * @param[in] d_unranked_values Input unranked values
 * @param[in] d_next_indices Input next indices
 * @param[in] head Input head node index
 * @param[in] numElements number of nodes
 * @returns CUDPPResult indicating success or error condition
 *
 * @see cudppPlan, CUDPPConfiguration, CUDPPAlgorithm
 */
CUDPP_DLL
CUDPPResult cudppListRank(CUDPPHandle planHandle,
                          void *d_ranked_values,
                          void *d_unranked_values,
                          void *d_next_indices,
                          size_t head,
                          size_t numElements)
{
    CUDPPListRankPlan * plan =
        (CUDPPListRankPlan *) getPlanPtrFromHandle<CUDPPListRankPlan>(planHandle);

    if(plan != NULL)
    {
        if (plan->m_config.algorithm != CUDPP_LISTRANK)
            return CUDPP_ERROR_INVALID_PLAN;

        return cudppListRankDispatch(d_ranked_values, d_unranked_values, d_next_indices, head, numElements, plan);
    }
    else
        return CUDPP_ERROR_INVALID_HANDLE;
}

/**
 * @brief Performs the Suffix Array
 *
 * Performs a parallel suffix array using linear-time recursive skew algorithm.
 * The SA leverages a suffix-sort algorithm based on divide and conquer.
 *
 * - The SA is GPU memory bounded, it needs about seven times size of input data.
 * - Only unsigned char type is supported.
 *
 * - The input char array is transformed into an unsigned int array storing the
 * key values followed by three 0s for the convinience of building triplets.
 * - The output data is an unsigned int array storing the positions of the
 * lexicographically sorted suffixes not including the last {0,0,0} triplet.
 *
 * @param[in] planHandle Handle to plan for BWT
 * @param[out] d_in  Input data
 * @param[out] d_out Output data
 * @param[in] numElements Number of elements
 * @returns CUDPPResult indicating success or error condition
 *
 * @see cudppPlan, CUDPPConfiguration, CUDPPAlgorithm
 */
CUDPP_DLL
CUDPPResult cudppSuffixArray(CUDPPHandle planHandle,
                             unsigned char *d_in,
                             unsigned int *d_out,
                             size_t numElements)
{
    // first check: is this device >= 2.0? if not, return error
    int dev;
    cudaGetDevice(&dev);
    cudaDeviceProp devProps;
    cudaGetDeviceProperties(&devProps, dev);

    if((int)devProps.major < 2) {
        // Only supported on devices with compute
        // capability 2.0 or greater
        return CUDPP_ERROR_ILLEGAL_CONFIGURATION;
    }

    CUDPPSaPlan * plan =
         (CUDPPSaPlan *) getPlanPtrFromHandle<CUDPPSaPlan>(planHandle);
    if(plan != NULL)
    {
        if (plan->m_config.algorithm != CUDPP_SA)
            return CUDPP_ERROR_INVALID_PLAN;
        if (plan->m_config.datatype != CUDPP_UCHAR)
            return CUDPP_ERROR_ILLEGAL_CONFIGURATION;

        cudppSuffixArrayDispatch(d_in, d_out, numElements, plan);
<<<<<<< HEAD
        
=======
        d_out = d_out + 1;

>>>>>>> efa2e616
        return CUDPP_SUCCESS;
    }
    else
        return CUDPP_ERROR_INVALID_HANDLE;

}
/** @} */ // end Algorithm Interface
/** @} */ // end of publicInterface group

// Leave this at the end of the file
// Local Variables:
// mode:c++
// c-file-style: "NVIDIA"
// End:<|MERGE_RESOLUTION|>--- conflicted
+++ resolved
@@ -1013,12 +1013,7 @@
             return CUDPP_ERROR_ILLEGAL_CONFIGURATION;
 
         cudppSuffixArrayDispatch(d_in, d_out, numElements, plan);
-<<<<<<< HEAD
-        
-=======
-        d_out = d_out + 1;
-
->>>>>>> efa2e616
+
         return CUDPP_SUCCESS;
     }
     else
