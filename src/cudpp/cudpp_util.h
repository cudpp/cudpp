// -------------------------------------------------------------
// cuDPP -- CUDA Data Parallel Primitives library
// -------------------------------------------------------------
// $Revision: 5636 $
// $Date: 2009-07-02 13:39:38 +1000 (Thu, 02 Jul 2009) $
// -------------------------------------------------------------
// This source code is distributed under the terms of license.txt in
// the root directory of this source distribution.
// -------------------------------------------------------------

/**
 * @file
 * cudpp_util.h
 *
 * @brief C++ utility functions and classes used internally to cuDPP
 */

#ifndef __CUDPP_UTIL_H__
#define __CUDPP_UTIL_H__

#ifdef WIN32
#include <windows.h>
#endif

#include <cuda.h>
#include <cudpp.h>
#include <limits.h>
#include <float.h>

#if (CUDA_VERSION >= 3000)
#define LAUNCH_BOUNDS(x) __launch_bounds__((x))
#define LAUNCH_BOUNDS_MINBLOCKs(x, y) __launch_bounds__((x),(y))
#else
#define LAUNCH_BOUNDS(x)
#define LAUNCH_BOUNDS_MINBLOCKS(x, y)
#endif

#ifndef _SafeDeleteArray
#define _SafeDeleteArray(x) { if(x) { delete [](x); (x)=0; } }
#endif

/** @brief Determine if \a n is a power of two.
  * @param n Value to be checked to see if it is a power of two
  * @returns True if \a n is a power of two, false otherwise
  */
inline bool
isPowerOfTwo(int n)
{
    return ((n&(n-1))==0) ;
}

/** @brief Determine if an integer \a n is a multiple of an integer \a f.
  * @param n Multiple
  * @param f Factor
  * @returns True if \a n is a multiple of \a f, false otherwise
  */
inline bool
isMultiple(int n, int f)
{
    if (isPowerOfTwo(f))
        return ((n&(f-1))==0);
    else
        return (n%f==0);
}

/** @brief Compute the smallest power of two larger than \a x.
  * @param x Input value
  * @returns The smallest power f two larger than \a x
  */
inline unsigned int
ceilPow2( unsigned int x )
{
    --x;
    x |= x >> 1;
    x |= x >> 2;
    x |= x >> 4;
    x |= x >> 8;
    x |= x >> 16;
    return ++x;
}

/** @brief Compute the largest power of two smaller than or equal to \a x.
  * @param x Input value
  * @returns The largest power of two smaller than or equal to \a x.
  */
inline unsigned int
floorPow2(unsigned int x)
{
    return ceilPow2(x) >> 1;
}


/** @brief Compute the base 2 logarithm of a power-of-2 integer\a x.
  * Taken from: http://graphics.stanford.edu/~seander/bithacks.html#IntegerLog
  * @param x Input value
  * @returns The log base 2 of \a x.
  */
inline unsigned int
logBase2Pow2(unsigned int x)
{
    static const unsigned int b[] = {0xAAAAAAAA, 0xCCCCCCCC, 0xF0F0F0F0,
                                     0xFF00FF00, 0xFFFF0000};
    unsigned int r = (x & b[0]) != 0;
    for (unsigned int i = 4; i > 0; i--) { r |= ((x & b[i]) != 0) << i; }
    return r;
}


/** @brief Returns the maximum value for type \a T.
 * @returns Maximum value for type \a T.
 *
 * Implemented using template specialization on \a T.
 */
template <class T>
__host__ __device__ inline T getMax() { return 0; }
/** @brief Returns the minimum value for type \a T.
 * @returns Minimum value for type \a T.
 *
 * Implemented using template specialization on \a T.
 */
template <class T>
__host__ __device__ inline T getMin() { return 0; }
// type specializations for the above
// getMax
template <> __host__ __device__ inline int getMax() { return INT_MAX; }
template <> __host__ __device__ inline unsigned int getMax() { return INT_MAX; }
template <> __host__ __device__ inline float getMax() { return FLT_MAX; }
template <> __host__ __device__ inline double getMax() { return DBL_MAX; }
template <> __host__ __device__ inline char getMax() { return (char)INT_MAX; }
template <> __host__ __device__ inline unsigned char getMax() { return (unsigned char)INT_MAX; }
template <> __host__ __device__ inline long long getMax() { return LLONG_MAX; }
template <> __host__ __device__ inline unsigned long long getMax() { return ULLONG_MAX; }
// getMin
template <> __host__ __device__ inline int getMin() { return INT_MIN; }
template <> __host__ __device__ inline unsigned int getMin() { return 0; }
template <> __host__ __device__ inline float getMin() { return -FLT_MAX; }
template <> __host__ __device__ inline double getMin() { return -DBL_MAX; }
template <> __host__ __device__ inline char getMin() { return (char)INT_MIN; }
template <> __host__ __device__ inline unsigned char getMin() { return (unsigned char)0; }
template <> __host__ __device__ inline long long getMin() { return LLONG_MIN; }
template <> __host__ __device__ inline unsigned long long getMin() { return 0; }

/** @brief Returns the maximum of three values.
  * @param a First value.
  * @param b Second value.
  * @param c Third value.
  * @returns The maximum of \a a, \a b and \a c.
  */
template<class T>
inline int max3(T a, T b, T c)
{
    return (a > b) ? ((a > c)? a : c) : ((b > c) ? b : c);
}

/** @brief Utility template struct for generating small vector types from scalar types
  *
  * Given a base scalar type (\c int, \c float, etc.) and a vector length (1 through 4) as
  * template parameters, this struct defines a vector type (\c float3, \c int4, etc.) of the
  * specified length and base type.  For example:
  * \code
  * template <class T>
  * __device__ void myKernel(T *data)
  * {
  *     typeToVector<T,4>::Result myVec4;             // create a vec4 of type T
  *     myVec4 = (typeToVector<T,4>::Result*)data[0]; // load first element of data as a vec4
  * }
  * \endcode
  *
  * This functionality is implemented using template specialization.  Currently specializations
  * for int, float, and unsigned int vectors of lengths 2-4 are defined.  Note that this results
  * in types being generated at compile time -- there is no runtime cost.  typeToVector is used by
  * the optimized scan \c __device__ functions in scan_cta.cu.
  */
template <typename T, int N>
struct typeToVector
{
    typedef T Result;
};

template<>
struct typeToVector<char, 4>
{
    typedef char4 Result;
};
template<>
struct typeToVector<unsigned char, 4>
{
    typedef uchar4 Result;
};
template<>
struct typeToVector<short, 4>
{
    typedef short4 Result;
};
template<>
struct typeToVector<unsigned short, 4>
{
    typedef ushort4 Result;
};
template<>
struct typeToVector<int, 4>
{
    typedef int4 Result;
};
template<>
struct typeToVector<unsigned int, 4>
{
    typedef uint4 Result;
};
template<>
struct typeToVector<float, 4>
{
    typedef float4 Result;
};
template<>
struct typeToVector<double, 4>
{
    typedef double4 Result;
};
template<>
struct typeToVector<long long, 4>
{
    typedef longlong4 Result;
};
template<>
struct typeToVector<unsigned long long, 4>
{
    typedef ulonglong4 Result;
};
template<>
struct typeToVector<char, 3>
{
    typedef char3 Result;
};
template<>
struct typeToVector<unsigned char, 3>
{
    typedef uchar3 Result;
};
template<>
struct typeToVector<short, 3>
{
    typedef short3 Result;
};
template<>
struct typeToVector<unsigned short, 3>
{
    typedef ushort3 Result;
};
template<>
struct typeToVector<int, 3>
{
    typedef int3 Result;
};
template<>
struct typeToVector<unsigned int, 3>
{
    typedef uint3 Result;
};
template<>
struct typeToVector<float, 3>
{
    typedef float3 Result;
};
template<>
struct typeToVector<long long, 3>
{
    typedef longlong3 Result;
};
template<>
struct typeToVector<unsigned long long, 3>
{
    typedef ulonglong3 Result;
};
template<>
struct typeToVector<char, 2>
{
    typedef char2 Result;
};
template<>
struct typeToVector<unsigned char, 2>
{
    typedef uchar2 Result;
};
template<>
struct typeToVector<short, 2>
{
    typedef short2 Result;
};
template<>
struct typeToVector<unsigned short, 2>
{
    typedef ushort2 Result;
};
template<>
struct typeToVector<int, 2>
{
    typedef int2 Result;
};
template<>
struct typeToVector<unsigned int, 2>
{
    typedef uint2 Result;
};
template<>
struct typeToVector<float, 2>
{
    typedef float2 Result;
};
template<>
struct typeToVector<long long, 2>
{
    typedef longlong2 Result;
};
template<>
struct typeToVector<unsigned long long, 2>
{
    typedef ulonglong2 Result;
};
<<<<<<< HEAD
/*
=======

>>>>>>> efa2e616
template <typename T>
struct my_less {
  __device__ bool operator()(T x, T y)
  {
      if(y.d == 1) return ((y.a == x.a) ? (x.c < y.b) : (x.a < y.a));
      else return ((y.a == x.a) ? ((y.b == x.b) ? (x.d<y.c) : (x.b<y.b)):(x.a<y.a));
  }

};
*/
template <typename T>
class OperatorAdd
{
public:
    __device__ T operator()(const T a, const T b) { return a + b; }
    __device__ T identity() { return (T)0; }
};

template <typename T>
class OperatorMultiply
{
public:
    __device__ T operator()(const T a, const T b) { return a * b; }
    __device__ T identity() { return (T)1; }
};

template <typename T>
class OperatorMax
{
public:
    __device__ T operator() (const T a, const T b) const { return max(a, b); }
    __device__ T identity() const; // no implementation - only specializations allowed
};

template <>
__device__ inline char OperatorMax<char>::identity() const { return CHAR_MIN; }
template <>
__device__ inline unsigned char OperatorMax<unsigned char>::identity() const { return 0; }
template <>
__device__ inline short OperatorMax<short>::identity() const { return SHRT_MIN; }
template <>
__device__ inline unsigned short OperatorMax<unsigned short>::identity() const { return 0; }
template <>
__device__ inline int OperatorMax<int>::identity() const { return INT_MIN; }
template <>
__device__ inline unsigned int OperatorMax<unsigned int>::identity() const { return 0; }
template <>
__device__ inline float OperatorMax<float>::identity() const { return -FLT_MAX; }
template <>
__device__ inline double OperatorMax<double>::identity() const { return -DBL_MAX; }
template <>
__device__ inline long long OperatorMax<long long>::identity() const { return LLONG_MIN; }
template <>
__device__ inline unsigned long long OperatorMax<unsigned long long>::identity() const { return 0; }

template <typename T>
class OperatorMin
{
public:
    __device__ T operator() (const T a, const T b) const { return min(a, b); }
    __device__ T identity() const; // no implementation - only specializations allowed
};

template <>
__device__ inline char OperatorMin<char>::identity() const { return CHAR_MAX; }
template <>
__device__ inline unsigned char OperatorMin<unsigned char>::identity() const { return UCHAR_MAX; }
template <>
__device__ inline short OperatorMin<short>::identity() const { return SHRT_MAX; }
template <>
__device__ inline unsigned short OperatorMin<unsigned short>::identity() const { return USHRT_MAX; }
template <>
__device__ inline int OperatorMin<int>::identity() const { return INT_MAX; }
template <>
__device__ inline unsigned int OperatorMin<unsigned int>::identity() const { return UINT_MAX; }
template <>
__device__ inline float OperatorMin<float>::identity() const { return FLT_MAX; }
template <>
__device__ inline double OperatorMin<double>::identity() const { return DBL_MAX; }
template <>
__device__ inline long long OperatorMin<long long>::identity() const { return LLONG_MAX; }
template <>
__device__ inline unsigned long long OperatorMin<unsigned long long>::identity() const { return ULLONG_MAX; }

#endif // __CUDPP_UTIL_H__

// Leave this at the end of the file
// Local Variables:
// mode:c++
// c-file-style: "NVIDIA"
// End:<|MERGE_RESOLUTION|>--- conflicted
+++ resolved
@@ -317,21 +317,6 @@
 {
     typedef ulonglong2 Result;
 };
-<<<<<<< HEAD
-/*
-=======
-
->>>>>>> efa2e616
-template <typename T>
-struct my_less {
-  __device__ bool operator()(T x, T y)
-  {
-      if(y.d == 1) return ((y.a == x.a) ? (x.c < y.b) : (x.a < y.a));
-      else return ((y.a == x.a) ? ((y.b == x.b) ? (x.d<y.c) : (x.b<y.b)):(x.a<y.a));
-  }
-
-};
-*/
 template <typename T>
 class OperatorAdd
 {
